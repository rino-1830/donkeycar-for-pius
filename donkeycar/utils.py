'''
utils.py

Functions that don't fit anywhere else.

'''
from io import BytesIO
import os
import glob
import socket
import zipfile
import sys
import itertools
import subprocess
import math

from PIL import Image
import numpy as np

'''
IMAGES
'''

def scale(im, size=128):
    '''
    accepts: PIL image, size of square sides
    returns: PIL image scaled so sides lenght = size 
    '''
    size = (size,size)
    im.thumbnail(size, Image.ANTIALIAS)
    return im


def img_to_binary(img, format='jpeg'):
    '''
    accepts: PIL image
    returns: binary stream (used to save to database)
    '''
    f = BytesIO()
    try:
        img.save(f, format=format)
    except Exception as e:
        raise e
    return f.getvalue()


def arr_to_binary(arr):
    '''
    accepts: numpy array with shape (Hight, Width, Channels)
    returns: binary stream (used to save to database)
    '''
    img = arr_to_img(arr)
    return img_to_binary(img)


def arr_to_img(arr):
    '''
    accepts: numpy array with shape (Hight, Width, Channels)
    returns: binary stream (used to save to database)
    '''
    arr = np.uint8(arr)
    img = Image.fromarray(arr)
    return img

def img_to_arr(img):
    '''
    accepts: numpy array with shape (Hight, Width, Channels)
    returns: binary stream (used to save to database)
    '''
    return np.array(img)


def binary_to_img(binary):
    '''
    accepts: binary file object from BytesIO
    returns: PIL image
    '''
    if binary is None or len(binary) == 0:
        return None

    img = BytesIO(binary)
    try:
        img = Image.open(img)
        return img
    except:
        return None


def norm_img(img):
    return (img - img.mean() / np.std(img))/255.0


def create_video(img_dir_path, output_video_path):
    import envoy
    # Setup path to the images with telemetry.
    full_path = os.path.join(img_dir_path, 'frame_*.png')

    # Run ffmpeg.
    command = ("""ffmpeg
               -framerate 30/1
               -pattern_type glob -i '%s'
               -c:v libx264
               -r 15
               -pix_fmt yuv420p
               -y
               %s""" % (full_path, output_video_path))
    response = envoy.run(command)


def rgb2gray(rgb):
    '''
    take a numpy rgb image return a new single channel image converted to greyscale
    '''
    return np.dot(rgb[...,:3], [0.299, 0.587, 0.114])


def load_scaled_image_arr(filename, cfg):
    '''
    load an image from the filename, and use the cfg to resize if needed
    '''
    import donkeycar as dk
    try:
        img = Image.open(filename)
        if img.height != cfg.IMAGE_H or img.width != cfg.IMAGE_W:
            img = img.resize((cfg.IMAGE_W, cfg.IMAGE_H))
        img_arr = np.array(img)
        if img_arr.shape[2] == 3 and cfg.IMAGE_DEPTH == 1:
            img_arr = dk.utils.rgb2gray(img_arr).reshape(cfg.IMAGE_H, cfg.IMAGE_W, 1)
    except:
        print('failed to load image:', filename)
        img_arr = None
    return img_arr


'''
FILES
'''


def most_recent_file(dir_path, ext=''):
    '''
    return the most recent file given a directory path and extension
    '''
    query = dir_path + '/*' + ext
    newest = min(glob.iglob(query), key=os.path.getctime)
    return newest


def make_dir(path):
    real_path = os.path.expanduser(path)
    if not os.path.exists(real_path):
        os.makedirs(real_path)
    return real_path


def zip_dir(dir_path, zip_path):
    """ 
    Create and save a zipfile of a one level directory
    """
    file_paths = glob.glob(dir_path + "/*") #create path to search for files.
    
    zf = zipfile.ZipFile(zip_path, 'w')
    dir_name = os.path.basename(dir_path)
    for p in file_paths:
        file_name = os.path.basename(p)
        zf.write(p, arcname=os.path.join(dir_name, file_name))
    zf.close()
    return zip_path




'''
BINNING
functions to help converte between floating point numbers and categories.
'''

def clamp(n, min, max):
    if n < min:
        return min
    if n > max:
        return max
    return n

def linear_bin(a, N=15, offset=1, R=2.0):
    '''
    create a bin of length N
    map val A to range R
    offset one hot bin by offset, commonly R/2
    '''
    a = a + offset
    b = round(a / (R/(N-offset)))
    arr = np.zeros(N)
    b = clamp(b, 0, N - 1)
    arr[int(b)] = 1
    return arr


def linear_unbin(arr, N=15, offset=-1, R=2.0):
    '''
    preform inverse linear_bin, taking
    one hot encoded arr, and get max value
    rescale given R range and offset
    '''
    b = np.argmax(arr)
    a = b *(R/(N + offset)) + offset
    return a


def bin_Y(Y, N=15):
    d = []
    for y in Y:
        arr = np.zeros(N)
        arr[linear_bin(y, N=N)] = 1
        d.append(arr)
    return np.array(d)
        
def unbin_Y(Y, N=15):
    d=[]
    for y in Y:
        v = linear_unbin(y, N=N)
        d.append(v)
    return np.array(d)

def map_range(x, X_min, X_max, Y_min, Y_max):
    ''' 
    Linear mapping between two ranges of values 
    '''
    X_range = X_max - X_min
    Y_range = Y_max - Y_min
    XY_ratio = X_range/Y_range

    y = ((x-X_min) / XY_ratio + Y_min) // 1

    return int(y)

'''
ANGLES
'''
def norm_deg(theta):
    while theta > 360:
        theta -= 360
    while theta < 0:
        theta += 360
    return theta

DEG_TO_RAD = math.pi / 180.0

def deg2rad(theta):
    return theta * DEG_TO_RAD

'''
VECTORS
'''
def dist(x1, y1, x2, y2):
    return math.sqrt(math.pow(x2 - x1, 2) + math.pow(y2 - y1, 2))


'''
NETWORKING
'''

def my_ip():
    s = socket.socket(socket.AF_INET, socket.SOCK_DGRAM)
    s.connect(('192.0.0.8', 1027))
    return s.getsockname()[0]




'''
OTHER
'''
def merge_two_dicts(x, y):
    """Given two dicts, merge them into a new dict as a shallow copy."""
    z = x.copy()
    z.update(y)
    return z



def param_gen(params):
    '''
    Accepts a dictionary of parameter options and returns 
    a list of dictionary with the permutations of the parameters.
    '''
    for p in itertools.product(*params.values()):
        yield dict(zip(params.keys(), p ))


def run_shell_command(cmd, cwd=None, timeout=15):
    proc = subprocess.Popen(cmd, stdout=subprocess.PIPE, stderr=subprocess.PIPE, cwd=cwd)
    out = []
    err = []

    try:
        proc.wait(timeout=timeout)
    except subprocess.TimeoutExpired:
        kill(proc.pid)

    for line in proc.stdout.readlines():
        out.append(line.decode())

    for line in proc.stderr.readlines():
        err.append(line)
    return out, err, proc.pid

'''
def kill(proc_pid):
    process = psutil.Process(proc_pid)
    for proc in process.children(recursive=True):
        proc.kill()
    process.kill()
'''
import signal

def kill(proc_id):
    os.kill(proc_id, signal.SIGINT)




def eprint(*args, **kwargs):
    print(*args, file=sys.stderr, **kwargs)


"""
Tub management
"""

def expand_path_masks(paths):
    '''
    take a list of paths and expand any wildcards
    returns a new list of paths fully expanded
    '''
    import glob
    expanded_paths = []
    for path in paths:
        if '*' in path or '?' in path:
            mask_paths = glob.glob(path)
            expanded_paths += mask_paths
        else:
            expanded_paths.append(path)

    return expanded_paths


def gather_tub_paths(cfg, tub_names=None):
    '''
    takes as input the configuration, and the comma seperated list of tub paths
    returns a list of Tub paths
    '''
    if tub_names:
        tub_paths = [os.path.expanduser(n) for n in tub_names.split(',')]
        return expand_path_masks(tub_paths)
    else:
        paths = [os.path.join(cfg.DATA_PATH, n) for n in os.listdir(cfg.DATA_PATH)]
        dir_paths = []
        for p in paths:
            if os.path.isdir(p):
                dir_paths.append(p)
        return dir_paths


def gather_tubs(cfg, tub_names):    
    '''
    takes as input the configuration, and the comma seperated list of tub paths
    returns a list of Tub objects initialized to each path
    '''
    from donkeycar.parts.datastore import Tub
    
    tub_paths = gather_tub_paths(cfg, tub_names)
    tubs = [Tub(p) for p in tub_paths]

    return tubs

def get_image_index(fnm):
    sl = os.path.basename(fnm).split('_')
    return int(sl[0])


def get_record_index(fnm):
    sl = os.path.basename(fnm).split('_')
    return int(sl[1].split('.')[0])

def gather_records(cfg, tub_names, opts=None, verbose=False):

    tubs = gather_tubs(cfg, tub_names)

    records = []

    for tub in tubs:
        if verbose:
            print(tub.path)
        record_paths = glob.glob(os.path.join(tub.path, 'record_*.json'))
        record_paths.sort(key=get_record_index)
        records += record_paths

    return records

def get_model_by_type(model_type, cfg):
    from donkeycar.parts.keras import KerasRNN_LSTM, KerasBehavioral, KerasCategorical, KerasIMU, KerasLinear, Keras3D_CNN, KerasLocalizer, KerasLatent
 
    if model_type is None:
        model_type = "categorical"

    input_shape = (cfg.IMAGE_H, cfg.IMAGE_W, cfg.IMAGE_DEPTH)

    if model_type == "localizer" or cfg.TRAIN_LOCALIZER:
        kl = KerasLocalizer(num_outputs=2, num_behavior_inputs=len(cfg.BEHAVIOR_LIST), num_locations=cfg.NUM_LOCATIONS, input_shape=input_shape)
    elif model_type == "behavior" or cfg.TRAIN_BEHAVIORS:
        kl = KerasBehavioral(num_outputs=2, num_behavior_inputs=len(cfg.BEHAVIOR_LIST), input_shape=input_shape)        
    elif model_type == "imu":
        kl = KerasIMU(num_outputs=2, num_imu_inputs=6, input_shape=input_shape)        
    elif model_type == "linear":
        kl = KerasLinear(input_shape=input_shape)
    elif model_type == "3d":
        kl = Keras3D_CNN(image_w=cfg.IMAGE_W, image_h=cfg.IMAGE_H, image_d=cfg.IMAGE_DEPTH, seq_length=cfg.SEQUENCE_LENGTH)
    elif model_type == "rnn":
        kl = KerasRNN_LSTM(image_w=cfg.IMAGE_W, image_h=cfg.IMAGE_H, image_d=cfg.IMAGE_DEPTH, seq_length=cfg.SEQUENCE_LENGTH)
    elif model_type == "categorical":
<<<<<<< HEAD
        kl = KerasCategorical(input_shape=input_shape, throttle_range=cfg.MODEL_CATEGORICAL_MAX_THROTTLE_RANGE)
=======
        kl = KerasCategorical(input_shape=input_shape)
    elif model_type == "latent":
        kl = KerasLatent(input_shape=input_shape)
>>>>>>> ad53462a
    else:
        raise Exception("unknown model type: %s" % model_type)

    return kl

def get_test_img(model):
    '''
    query the input to see what it likes
    make an image capable of using with that test model
    '''
    try:
        count, h, w, ch = model.inputs[0].get_shape()
        seq_len = 0
    except:
        count, seq_len, h, w, ch = model.inputs[0].get_shape()

    #generate random array in the right shape
    img = np.random.rand(int(h), int(w), int(ch))

    return img<|MERGE_RESOLUTION|>--- conflicted
+++ resolved
@@ -419,13 +419,9 @@
     elif model_type == "rnn":
         kl = KerasRNN_LSTM(image_w=cfg.IMAGE_W, image_h=cfg.IMAGE_H, image_d=cfg.IMAGE_DEPTH, seq_length=cfg.SEQUENCE_LENGTH)
     elif model_type == "categorical":
-<<<<<<< HEAD
         kl = KerasCategorical(input_shape=input_shape, throttle_range=cfg.MODEL_CATEGORICAL_MAX_THROTTLE_RANGE)
-=======
-        kl = KerasCategorical(input_shape=input_shape)
     elif model_type == "latent":
         kl = KerasLatent(input_shape=input_shape)
->>>>>>> ad53462a
     else:
         raise Exception("unknown model type: %s" % model_type)
 
