#!/usr/bin/env python3
"""
Scripts to drive a donkey 2 car and train a model for it. 

Usage:
    manage.py (drive) [--model=<model>]
    manage.py (train) [--tub=<tub1,tub2,..tubn>] (--model=<model>)
    manage.py (calibrate)
"""


import os
from docopt import docopt
import donkeycar as dk 


def drive(cfg, model_path=None):
    #Initialized car
    V = dk.vehicle.Vehicle()
    cam = dk.parts.PiCamera(resolution=cfg.CAMERA_RESOLUTION)
    V.add(cam, outputs=['cam/image_array'], threaded=True)
    
    ctr = dk.parts.LocalWebController()

    '''
    #Joystick pilot below is an alternative controller.
    #Comment out the above ctr= and enable the below ctr= to switch.
    #modify max_throttle closer to 1.0 to have more power
    #modify steering_scale lower than 1.0 to have less responsive steering
    ctr = dk.parts.JoystickPilot(max_throttle=cfg.JOYSTICK_MAX_THROTTLE,
                                 steering_scale=cfg.JOYSTICK_STEERING_SCALE)
    '''
    
    V.add(ctr, 
          inputs=['cam/image_array'],
          outputs=['user/angle', 'user/throttle', 'user/mode', 'recording'],
          threaded=True)
    
    #See if we should even run the pilot module. 
    #This is only needed because the part run_contion only accepts boolean
    def pilot_condition(mode):
        if mode == 'user':
            return False
        else:
            return True
        
    pilot_condition_part = dk.parts.Lambda(pilot_condition)
    V.add(pilot_condition_part, inputs=['user/mode'], outputs=['run_pilot'])
    
    #Run the pilot if the mode is not user.
    kl = dk.parts.KerasCategorical()
    if model_path:
        kl.load(model_path)
    
    V.add(kl, inputs=['cam/image_array'], 
          outputs=['pilot/angle', 'pilot/throttle'],
          run_condition='run_pilot')
    
    
    #Choose what inputs should change the car.
    def drive_mode(mode, 
                   user_angle, user_throttle,
                   pilot_angle, pilot_throttle):
        if mode == 'user': 
            return user_angle, user_throttle
        
        elif mode == 'local_angle':
            return pilot_angle, user_throttle
        
        else: 
            return pilot_angle, pilot_throttle
        
    drive_mode_part = dk.parts.Lambda(drive_mode)
    V.add(drive_mode_part, 
          inputs=['user/mode', 'user/angle', 'user/throttle',
                  'pilot/angle', 'pilot/throttle'], 
          outputs=['angle', 'throttle'])
    
    
    steering_controller = dk.parts.PCA9685(cfg.STEERING_CHANNEL)
    steering = dk.parts.PWMSteering(controller=steering_controller,
                                    left_pulse=cfg.STEERING_LEFT_PWM, 
                                    right_pulse=cfg.STEERING_RIGHT_PWM)
    
    throttle_controller = dk.parts.PCA9685(cfg.THROTTLE_CHANNEL)
    throttle = dk.parts.PWMThrottle(controller=throttle_controller,
                                    max_pulse=cfg.THROTTLE_FORWARD_PWM,
                                    zero_pulse=cfg.THROTTLE_STOPPED_PWM, 
                                    min_pulse=cfg.THROTTLE_REVERSE_PWM)
    
    V.add(steering, inputs=['angle'])
    V.add(throttle, inputs=['throttle'])
    
    #add tub to save data
    inputs=['cam/image_array',
            'user/angle', 'user/throttle', 
            #'pilot/angle', 'pilot/throttle', 
            'user/mode']
    types=['image_array',
           'float', 'float',  
           #'float', 'float', 
           'str']
    
    th = dk.parts.TubHandler(path=cfg.DATA_PATH)
    tub = th.new_tub_writer(inputs=inputs, types=types)
    V.add(tub, inputs=inputs, run_condition='recording')
    
    #run the vehicle for 20 seconds
    V.start(rate_hz=cfg.DRIVE_LOOP_HZ, 
            max_loop_count=cfg.MAX_LOOPS)
    
    print("You can now go to <your pi ip address>:8887 to drive your car.")



def train(cfg, tub_names, model_name):
    
    X_keys = ['cam/image_array']
    y_keys = ['user/angle', 'user/throttle']
    
    def rt(record):
        record['user/angle'] = dk.utils.linear_bin(record['user/angle'])
        return record

    kl = dk.parts.KerasCategorical()
    
    if tub_names:
        tub_paths = [os.path.join(cfg.DATA_PATH, n) for n in tub_names.split(',')]
    else:
        tub_paths = [os.path.join(cfg.DATA_PATH, n) for n in os.listdir(cfg.DATA_PATH)]
    tubs = [dk.parts.Tub(p) for p in tub_paths]

<<<<<<< HEAD
    gens = [tub.train_val_gen(X_keys, y_keys, record_transform=rt, batch_size=cfg.BATCH_SIZE) for tub in tubs]
    train_gens = [gen[0] for gen in gens]
    val_gens = [gen[1] for gen in gens]

    model_path = os.path.join(cfg.MODELS_PATH, model_name)
    total_records = sum([t.get_num_records() for t in tubs])
    total_train = int(total_records * 0.8)
    total_val = total_records - total_train
    print('train: %d, validation: %d' %(total_train, total_val))
    steps_per_epoch = total_train // cfg.BATCH_SIZE

    kl.train(combined_gen(train_gens), 
        combined_gen(val_gens), 
        saved_model_path=model_path,
        steps=steps_per_epoch)
=======
    import itertools

    gens = [tub.train_val_gen(X_keys, y_keys, record_transform=rt, batch_size=128) for tub in tubs]


    # Training data generator is the one that keeps cycling through training data generator of all tubs chained together
    # The same for validation generator
    train_gens = itertools.cycle(itertools.chain(*[gen[0] for gen in gens]))
    val_gens = itertools.cycle(itertools.chain(*[gen[1] for gen in gens]))

    model_path = os.path.join(cfg.MODELS_PATH, model_name)
    kl.train(train_gens, val_gens, saved_model_path=model_path)
>>>>>>> e10971c8




def calibrate():
    channel = int(input('Enter the channel your actuator uses (0-15).'))
    c = dk.parts.PCA9685(channel)
    
    for i in range(10):
        pmw = int(input('Enter a PWM setting to test(100-600)'))
        c.run(pmw)


if __name__ == '__main__':
    args = docopt(__doc__)
    cfg = dk.load_config()
    
    if args['drive']:
        drive(cfg, model_path = args['--model'])
    
    elif args['calibrate']:
        calibrate()
    
    elif args['train']:
        tub = args['--tub']
        model = args['--model']
        train(cfg, tub, model)



<|MERGE_RESOLUTION|>--- conflicted
+++ resolved
@@ -130,10 +130,15 @@
         tub_paths = [os.path.join(cfg.DATA_PATH, n) for n in os.listdir(cfg.DATA_PATH)]
     tubs = [dk.parts.Tub(p) for p in tub_paths]
 
-<<<<<<< HEAD
+    import itertools
+
     gens = [tub.train_val_gen(X_keys, y_keys, record_transform=rt, batch_size=cfg.BATCH_SIZE) for tub in tubs]
-    train_gens = [gen[0] for gen in gens]
-    val_gens = [gen[1] for gen in gens]
+
+
+    # Training data generator is the one that keeps cycling through training data generator of all tubs chained together
+    # The same for validation generator
+    train_gens = itertools.cycle(itertools.chain(*[gen[0] for gen in gens]))
+    val_gens = itertools.cycle(itertools.chain(*[gen[1] for gen in gens]))
 
     model_path = os.path.join(cfg.MODELS_PATH, model_name)
     total_records = sum([t.get_num_records() for t in tubs])
@@ -142,25 +147,10 @@
     print('train: %d, validation: %d' %(total_train, total_val))
     steps_per_epoch = total_train // cfg.BATCH_SIZE
 
-    kl.train(combined_gen(train_gens), 
-        combined_gen(val_gens), 
+    kl.train(train_gens,
+        val_gens,
         saved_model_path=model_path,
         steps=steps_per_epoch)
-=======
-    import itertools
-
-    gens = [tub.train_val_gen(X_keys, y_keys, record_transform=rt, batch_size=128) for tub in tubs]
-
-
-    # Training data generator is the one that keeps cycling through training data generator of all tubs chained together
-    # The same for validation generator
-    train_gens = itertools.cycle(itertools.chain(*[gen[0] for gen in gens]))
-    val_gens = itertools.cycle(itertools.chain(*[gen[1] for gen in gens]))
-
-    model_path = os.path.join(cfg.MODELS_PATH, model_name)
-    kl.train(train_gens, val_gens, saved_model_path=model_path)
->>>>>>> e10971c8
-
 
 
 
